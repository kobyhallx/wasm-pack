--- conflicted
+++ resolved
@@ -29,15 +29,10 @@
 
 ## 🎙️ Commands
 
-<<<<<<< HEAD
 - [`init`](docs/init.md): [**Deprecated**] Initialize an npm wasm pkg from a rustwasm crate
 - [`build`](docs/build.md): Generate an npm wasm pkg from a rustwasm crate
-- [`pack`](docs/pack.md): Create a tarball of your rustwasm pkg
-=======
 - [`init`](docs/init.md): Generate an npm wasm pkg from a rustwasm crate
-- [`pack`](docs/pack-and-publish.md): Create a tarball of your rustwasm pkg
->>>>>>> 425aefb2
-- [`publish`](docs/publish.md): Publish your rustwasm pkg to a registry
+- [`pack` and `publish`](docs/pack-and-publish.md): Create a tarball of your rustwasm pkg and/or publish to a registry
 
 ## 📝 Logging
 

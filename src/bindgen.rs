--- conflicted
+++ resolved
@@ -19,12 +19,8 @@
     disable_dts: bool,
     target: Target,
     profile: BuildProfile,
-<<<<<<< HEAD
+    extra_options: &Vec<String>,
 ) -> Result<()> {
-=======
-    extra_options: &Vec<String>,
-) -> Result<(), failure::Error> {
->>>>>>> 9f909db7
     let release_or_debug = match profile {
         BuildProfile::Release | BuildProfile::Profiling => "release",
         BuildProfile::Dev => "debug",

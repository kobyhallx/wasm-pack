--- conflicted
+++ resolved
@@ -1,14 +1,6 @@
 //! Functionality related to installing and running `wasm-bindgen`.
 
-<<<<<<< HEAD
-use binary_install::{
-    install_binaries_from_targz_at_url,
-    path::{bin_path, local_bin_path},
-};
-use cargo_metadata;
-=======
-use binaries::{Cache, Download};
->>>>>>> 7796ecb3
+use binary_install::{Cache, Download};
 use child;
 use emoji;
 use failure::{self, ResultExt};
@@ -140,14 +132,9 @@
         .arg(&tmp);
 
     child::run(logger, cmd, "cargo install").context("Installing wasm-bindgen with cargo")?;
-<<<<<<< HEAD
-    assert!(local_bin_path(crate_path, "wasm-bindgen").is_file());
-    Ok(())
-=======
 
     fs::rename(&tmp, &destination)?;
     Ok(Download::at(&destination))
->>>>>>> 7796ecb3
 }
 
 /// Run the `wasm-bindgen` CLI to generate bindings for the current crate's
@@ -220,8 +207,6 @@
                         dep_version
                     );
                     v == dep_version
-                })
-                .unwrap_or(false)
-        })
-        .unwrap_or(false)
+                }).unwrap_or(false)
+        }).unwrap_or(false)
 }